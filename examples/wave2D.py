--- conflicted
+++ resolved
@@ -21,32 +21,15 @@
 Nx = 20
 Ny = 10
 
-class VariablesUnpacker:
-
 def wave(u, rho):
     alpha2 = 1.0  # speed of sound squared
 
     shp = u.shape
     u = u.reshape([-1, 2*Nx*Ny + 3]).T
-<<<<<<< HEAD
-    N = u.shape[1]
-
+    N = u.shape[1] 
+    
     x, y, z = u[:3]
-    v1, v2 = u[3:].reshape([2, Nx, Ny, N])
-
-    u = u[3:]           # shape [2*Nx*Ny by N]
-    v1 = u[:Nx*Ny].reshape([Nx,Ny,N])
-    v2 = u[Nx*Ny:].reshape([Nx,Ny,N])
-=======
-    N = u.shape[1] 
-    
-    x, y, z = u[:3]
-    
     v1,v2 = u[3:].reshape([2,Nx,Ny,N])
-    #u = u[3:]
-    #v1 = u[:Nx*Ny].reshape([Nx,Ny,N])
-    #v2 = u[Nx*Ny:].reshape([Nx,Ny,N])
->>>>>>> 14b4afd5
     
     sigma, beta = 10, 8./3
     dxdt, dydt, dzdt = sigma*(y-x), x*(rho-z)-y, x*y - beta*z
@@ -58,12 +41,8 @@
 
     dv1dt = v2
 
-<<<<<<< HEAD
-    v1_expanded = zeros([Nx + 2, Ny + 2])
-=======
     v1_ext = zeros([Nx + 2,Ny + 2,N], v1.dtype)
     v1_ext[1:-1,1:-1] = v1
->>>>>>> 14b4afd5
 
     #left BC: dirchlet with lorenz z varible u(0,t)=z(t) over zrng, 0 otherwise
     zrng = arange(int(0.25*Ny),int(0.75*Ny)+1)
@@ -97,8 +76,6 @@
     return u[:,3+Ny*(Nx-1)] 
     #return u[:,3+Ny*int(Nx/2) + int(Ny/2)] 
 
-<<<<<<< HEAD
-=======
 def window(n, window_type='sin2'):
     if window_type == 'square':
         win = ones(n)
@@ -119,16 +96,13 @@
 
 
 m = 2*Nx*Ny+3
->>>>>>> 14b4afd5
 
 dt = 0.0025
-t = 30 + dt * arange(int(args.time_span / dt)) #TODO back to 100!!
+t = 30 + dt * arange(int(args.time_span / dt))
 
 x0 = zeros(3 + 2 * Nx * Ny)
 x0[:3] = random.rand(3)
 
-<<<<<<< HEAD
-=======
 print(m)
 x0 = random.rand(m)
 x0a = x0.copy()
@@ -294,8 +268,9 @@
 
 # LSS
 '''
+
 x0 = x0a
->>>>>>> 14b4afd5
+
 adj = Adjoint(wave, x0, args.rho, t, obj, window_type=args.window_type)
 u = adj.u
 wa = adj.wa
